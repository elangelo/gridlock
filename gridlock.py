#!/usr/bin/env python3
""" Gridlock -- Less choice, less chaos

Caveat emptor: This small tool uses RGBA visuals and therefore requires a
               compositing window manager.

Tile windows of your congested desktop onto a static grid. This tool should
be started by a hotkey or (additional) mouse button of your choice. When
activated, the currently active window can be moved and resized using a static
grid.

If your window manager does not allow to bind gridlock to your choice of
hotkey or mouse button, you may want to take a look at xbindkeys(1):

    <https://www.nongnu.org/xbindkeys/>

(c) 2022 Bjorn Fischer <bf@CeBiTec.Uni-Bielefeld.DE>

This program is free software: you can redistribute it and/or modify it
under the terms of the GNU General Public License as published by the
Free Software Foundation, either version 3 of the License, or (at your
option) any later version.

This program is distributed in the hope that it will be useful,
but WITHOUT ANY WARRANTY; without even the implied warranty of
MERCHANTABILITY or FITNESS FOR A PARTICULAR PURPOSE. See the GNU General
Public License for more details.

You should have received a copy of the GNU General Public License along
with this program. If not, see <https://www.gnu.org/licenses/>.
"""

import sys
import argparse
import gi
gi.require_version('Gtk', '3.0')
gi.require_version('Wnck', '3.0')
from gi.repository import Gtk, Gdk, GdkX11, Wnck
import cairo

progname = 'gridlock'
version = '0.2.99'


class Rect():

    def __init__(self, x1=-1, y1=-1, x2=-1, y2=-1):
        self.x1 = x1
        self.y1 = y1
        self.x2 = x2
        self.y2 = y2

    def __bool__(self):
        return self.x1 >= 0 \
            and self.y1 >= 0 \
            and self.x2 >= 0 \
            and self.y2 >= 0

    def to_cairo(self, scale_x=1, scale_y=1):
        x1 = min(self.x1, self.x2)
        y1 = min(self.y1, self.y2)
        x2 = max(self.x1, self.x2)
        y2 = max(self.y1, self.y2)

        return (
            x1 * scale_x,
            y1 * scale_y,
            (1 + x2 - x1) * scale_x,
            (1 + y2 - y1) * scale_y,
            )


class GridLock(Gtk.Window):

    def __init__(self, active_window, cols=16, rows=10):
        super().__init__(title='Gridlock')

        self.active_window = active_window
        self.cols = cols
        self.rows = rows
        self.drag = False
        self.wnck_window = None
        self.cursor_rect = Rect()
        self.connect('destroy', Gtk.main_quit)
<<<<<<< HEAD
        #
        # Set the grid to maximize. Hopefully, this respects any docks,
        # sidebars and other reserved spaces. On window move-resize we
        # translate coordinates wrt geometry of this maximized window.
        #
        self.maximize()
        self.set_decorated(False)
=======
        if args.fullscreen:
            self.fullscreen()
        else:
            #
            # Set the grid to maximze. Hopefully, this respects any docks,
            # sidebars and other reserved spaces. On window move-resize we
            # translate coordinates wrt geometry of this maximized window.
            #
            self.maximize()
            self.set_decorated(False)
>>>>>>> f3cd7772

        screen = self.get_screen()
        visual = screen.get_rgba_visual()
        if visual and screen.is_composited():
            self.set_visual(visual)
        else:
            raise RuntimeError('This application needs a compositor!')

        self.set_events(
            Gdk.EventMask.BUTTON_PRESS_MASK
            | Gdk.EventMask.BUTTON_RELEASE_MASK
            | Gdk.EventMask.BUTTON1_MOTION_MASK
            | Gdk.EventMask.POINTER_MOTION_MASK
            )

        self.set_app_paintable(True)
        self.connect('key-press-event',self.on_key_press)
        self.connect('button_press_event', self.on_mouse_press)
        self.connect('button_release_event', self.on_mouse_release)
        self.connect('motion_notify_event', self.on_mouse_move)
        self.connect('draw', self.on_draw_window)

        overlay = Gtk.Overlay()

        self.cursor = Gtk.DrawingArea()
        self.cursor.connect('draw', self.on_draw_cursor)
        overlay.add(self.cursor)

        self.grid = Gtk.DrawingArea()
        self.grid.connect('draw', self.on_draw_grid)
        overlay.add_overlay(self.grid)
        
        self.add(overlay)

    def on_draw_window(self, window, ctx):
        #
        # instead of waiting for the Gdk.Window and installing an
        # 'expose-event' signal handler there, just piggyback this
        # onto the 'draw' handler:
        #
        if self.wnck_window is None:
            xid = self.get_window().get_xid()
            # this may not work on the first 'draw' event...
            self.wnck_window = Wnck.Window.get(xid)
            if self.wnck_window is not None:
                if args.debug:
                    print(f'Grid window 0x{xid} is on screen, setting window type')
                self.wnck_window.set_window_type(Wnck.WindowType.UTILITY)
            elif args.debug:
                print(f'Could not get window by xid 0x{xid}')
        #
        # make window transparent without affecting child widgets
        #
        ctx.set_source_rgba(0, 0, 0, 0)
        ctx.set_operator(cairo.OPERATOR_SOURCE)
        ctx.paint()
        ctx.set_operator(cairo.OPERATOR_OVER)

    def on_draw_cursor(self, cursor, ctx):
        allocation = self.grid.get_allocation()
        cell_width = allocation.width // self.cols
        cell_height = allocation.height // self.rows

        if self.cursor_rect:
            ctx.set_source_rgba(*args.hi_color)
            ctx.rectangle(
                *self.cursor_rect.to_cairo(cell_width, cell_height)
                )
            ctx.fill()

    def on_draw_grid(self, area, ctx):
        allocation = area.get_allocation()
        width = allocation.width
        height = allocation.height

        ctx.set_source_rgba(*args.bg_color)
        ctx.rectangle(0, 0, width, height)
        ctx.fill()

        ctx.set_source_rgba(*args.grid_color)
        ctx.set_line_width(args.grid_thickness)
        ctx.set_line_join(cairo.LINE_JOIN_ROUND)

        for i in range(1, self.cols):
            x = i * width // self.cols
            ctx.move_to(x, 0)
            ctx.line_to(x, height-1)
            ctx.stroke()

        for i in range(1, self.rows):
            y = i * height // self.rows
            ctx.move_to(0, y)
            ctx.line_to(width-1, y)
            ctx.stroke()

    def on_key_press(self, widget, event):
        if event.keyval == Gdk.KEY_q or event.keyval == Gdk.KEY_Escape:
            if args.debug:
                print(f'Move-resize aborted by key press event {event.keyval}')
            Gtk.main_quit()
            return True

    def on_mouse_press(self, widget, event):
        if event.button == 1:
            self.drag = True
            if args.debug:
                print(f'Dragging mode started')
            return True
        else:
            if args.debug:
                print(f'Move-resize aborted by mouse press event {event.button}')
            Gtk.main_quit()
            return True

    def on_mouse_release(self, widget, event):
        if event.button == 1:
            self.drag = False

            allocation = self.grid.get_allocation()
            cell_width = allocation.width // self.cols
            cell_height = allocation.height // self.rows

            (x, y, width, height) = self.cursor_rect.to_cairo(cell_width, cell_height)
            (grid_x, grid_y, grid_width, grid_height) = self.wnck_window.get_geometry()

            new_x = x + grid_x + args.offset[0]
            new_y = y + grid_y + args.offset[1]
            new_width = width + 2 * abs(args.offset[0])
            new_height = height + 2 * abs(args.offset[1])

            if args.debug:
                print('Compute new geometry and call Wnck.window.set_geometry()')
                print(f'  target geometry = {width}x{height}+{x}+{y}')
                print(f'  grid geometry = {grid_width}x{grid_height}+{grid_x}+{grid_y}')
                print(f'  offset = {args.offset}')
                print(f'  translated geometry = {new_width}x{new_height}+{new_x}+{new_y}')

            self.active_window.set_geometry(
                args.gravity,
                Wnck.WindowMoveResizeMask.X
                | Wnck.WindowMoveResizeMask.Y
                | Wnck.WindowMoveResizeMask.WIDTH
                | Wnck.WindowMoveResizeMask.HEIGHT,
                new_x,
                new_y,
                new_width,
                new_height,
                )

            Gtk.main_quit()
            return True

    def on_mouse_move(self, widget, event):
        allocation = self.grid.get_allocation()
        cell_width = allocation.width // self.cols
        cell_height = allocation.height // self.rows

        if self.drag:
            self.cursor_rect.x2 = int(event.x / cell_width)
            self.cursor_rect.y2 = int(event.y / cell_height)
        else:
            self.cursor_rect.x1 = self.cursor_rect.x2 = int(event.x / cell_width)
            self.cursor_rect.y1 = self.cursor_rect.y2 = int(event.y / cell_height)

        self.cursor.queue_draw()


def parse_color_spec(arg_string):
    color_spec = tuple(float(f) for f in arg_string.split(','))
    if len(color_spec) == 3:
        color_spec = (*color_spec, 1.0)
    if len(color_spec) != 4:
        raise ValueError(f'Invalid color specification "{arg_string}"')
    for f in color_spec:
        if f < 0 or f > 1:
            raise ValueError(f'Invalid color specification "{arg_string}"')
    return color_spec

#
# parse command line arguments
#
arg_parser = argparse.ArgumentParser(
    prog = progname,
    description = '',
    epilog = 'Specify color components as floats [0.0, 1.0], e.g.'
        ' "0.5,0.8,1.0,0.8" for\nlight sky blue with 80% opacity.\n\n'
        'Caveat: This tool uses RGBA visuals. Compositor needed.',
    formatter_class = argparse.RawDescriptionHelpFormatter,
    )
arg_parser.add_argument('-d', '--debug',
    dest='debug', action='store_true',
    help='generate debug output, lots of',
    )
arg_parser.add_argument('-v', '--version',
    action='version', version=f'This is {progname} version {version}.',
    help='print version information and terminate',
    )
arg_parser.add_argument('-w', '--window-gravity', '--gravity',
    dest='gravity', action='store',
    help='specify gravity for window geometry changes: "current", "northwest"'
        ' or "static", default is "static"',
    )
arg_parser.add_argument('-f', '--fullscreen',
    dest='fullscreen', action='store_true',
    help='use fullscreen mode instead of a maximized undecorated window',
    )
arg_parser.add_argument('-o', '--offset',
    dest='offset', action='store',
    help='add offset to target geometry: "x_offset,y_offset", can be negative',
    )
arg_parser.add_argument('-g', '--grid',
    dest='grid', action='store',
    help='specify grid as "columns,rows"',
    )
arg_parser.add_argument('-c', '--grid-color',
    dest='grid_color', action='store',
    help='grid color as "red,green,blue[,opacity]"',
    )
arg_parser.add_argument('-b', '--background-color', '--bg-color',
    dest='bg_color', action='store',
    help='background color as "red,green,blue[,opacity]"',
    )
arg_parser.add_argument('-l', '--hilight-color', '--hi-color',
    dest='hi_color', action='store',
    help='hilight color as "red,green,blue[,opacity]"',
    )
arg_parser.add_argument('-t', '--grid-thickness', 
    dest='grid_thickness', action='store',
    help='thickness of the lines of the grid lines in pixels'
    )


args = arg_parser.parse_args()

#
# parse grid specification
#
if args.grid is not None:
    args.grid = tuple(int(i) for i in args.grid.split(','))
else:
    args.grid = (16, 10)



#
# parse gravity specification
#
if args.gravity is not None:
    args.gravity = getattr(Wnck.WindowGravity, args.gravity.upper())
else:
    args.gravity = Wnck.WindowGravity.STATIC

#
# parse color specifications
#
if args.grid_color is not None:
    args.grid_color = parse_color_spec(args.grid_color)
else:
    args.grid_color = (.0, .4, 1.0, .8)

if args.bg_color is not None:
    args.bg_color = parse_color_spec(args.bg_color)
else:
    args.bg_color = (.0, .0, .0, .2)

if args.hi_color is not None:
    args.hi_color = parse_color_spec(args.hi_color)
else:
    args.hi_color = (1.0, 1.0, 1.0, .3)

if args.grid_thickness is not None:
    args.grid_thickness = int(args.grid_thickness)
else:
    args.grid_thickness = 7

screen = Wnck.Screen.get_default()
screen.force_update()
active_window = screen.get_active_window()
if active_window is None:
    raise RuntimeError('Could not determine active window')

if args.debug:
    print(f'Active window is 0x{active_window.get_xid():x}')
    print(f'          name = "{active_window.get_name()}"')
    print(f'   class group = "{active_window.get_class_group_name()}"')
    print(f'          type = "{active_window.get_window_type()}"')
    print(f'      geometry = {active_window.get_geometry()}')
    print(f'clientgeometry = {active_window.get_client_window_geometry()}')
    print(f'clientgeometry equals window geometry = {active_window.get_client_window_geometry() == active_window.get_geometry()}')

# windows that have CSD enabled actually report that their client_window_geometry is the same as the full window_geometry, so only add the offset to those windows
if active_window.get_client_window_geometry() == active_window.get_geometry():
    #
    # parse offset specification
    #
    if args.offset is not None:
        args.offset = tuple(int(i) for i in args.offset.split(','))
    else:
        args.offset = (0, 0)
else:
    args.offset = (0, 0)


if active_window.get_window_type() != Wnck.WindowType.NORMAL:
    if args.debug:
        print('Window type is not Wnck.WindowType.NORMAL, terminating...')
    sys.exit(0)

window = GridLock(active_window, *args.grid)
window.show_all()
Gtk.main()

now = GdkX11.x11_get_server_time(
    GdkX11.X11Window.lookup_for_display(
        Gdk.Display.get_default(),
        GdkX11.x11_get_default_root_xwindow()
        )
    )
active_window.activate(now)
<|MERGE_RESOLUTION|>--- conflicted
+++ resolved
@@ -82,15 +82,6 @@
         self.wnck_window = None
         self.cursor_rect = Rect()
         self.connect('destroy', Gtk.main_quit)
-<<<<<<< HEAD
-        #
-        # Set the grid to maximize. Hopefully, this respects any docks,
-        # sidebars and other reserved spaces. On window move-resize we
-        # translate coordinates wrt geometry of this maximized window.
-        #
-        self.maximize()
-        self.set_decorated(False)
-=======
         if args.fullscreen:
             self.fullscreen()
         else:
@@ -101,7 +92,6 @@
             #
             self.maximize()
             self.set_decorated(False)
->>>>>>> f3cd7772
 
         screen = self.get_screen()
         visual = screen.get_rgba_visual()
@@ -420,4 +410,4 @@
         GdkX11.x11_get_default_root_xwindow()
         )
     )
-active_window.activate(now)
+active_window.activate(now)