#!/usr/bin/env python3
""" Gridlock -- Less choice, less chaos

Caveat emptor: This small tool uses RGBA visuals and therefore requires a
               compositing window manager.

Tile windows of your congested desktop onto a static grid. This tool should
be started by a hotkey or (additional) mouse button of your choice. When
activated, the currently active window can be moved and resized using a static
grid.

If your window manager does not allow to bind gridlock to your choice of
hotkey or mouse button, you may want to take a look at xbindkeys(1):

    <https://www.nongnu.org/xbindkeys/>

(c) 2022 Bjorn Fischer <bf@CeBiTec.Uni-Bielefeld.DE>

This program is free software: you can redistribute it and/or modify it
under the terms of the GNU General Public License as published by the
Free Software Foundation, either version 3 of the License, or (at your
option) any later version.

This program is distributed in the hope that it will be useful,
but WITHOUT ANY WARRANTY; without even the implied warranty of
MERCHANTABILITY or FITNESS FOR A PARTICULAR PURPOSE. See the GNU General
Public License for more details.

You should have received a copy of the GNU General Public License along
with this program. If not, see <https://www.gnu.org/licenses/>.
"""

import sys
import argparse
import gi
gi.require_version('Gtk', '3.0')
gi.require_version('Wnck', '3.0')
from gi.repository import Gtk, Gdk, GdkX11, Wnck
import cairo

progname = 'gridlock'
version = '0.2.99'


class Rect():

    def __init__(self, x1=-1, y1=-1, x2=-1, y2=-1):
        self.x1 = x1
        self.y1 = y1
        self.x2 = x2
        self.y2 = y2

    def __bool__(self):
        return self.x1 >= 0 \
            and self.y1 >= 0 \
            and self.x2 >= 0 \
            and self.y2 >= 0

    def to_cairo(self, scale_x=1, scale_y=1):
        x1 = min(self.x1, self.x2)
        y1 = min(self.y1, self.y2)
        x2 = max(self.x1, self.x2)
        y2 = max(self.y1, self.y2)

        return (
            x1 * scale_x,
            y1 * scale_y,
            (1 + x2 - x1) * scale_x,
            (1 + y2 - y1) * scale_y,
            )


class GridLock(Gtk.Window):

    def __init__(self, active_window, cols=16, rows=10):
        super().__init__(title='Gridlock')

        self.active_window = active_window
<<<<<<< HEAD
        self.originalgeometry = active_window.get_geometry()
=======
        self.window_was_maximized = active_window.is_maximized()
>>>>>>> 806de1ac
        self.cols = cols
        self.rows = rows
        self.drag = False
        self.wnck_window = None
        self.cursor_rect = Rect()
        self.connect('destroy', Gtk.main_quit)
        if args.fullscreen:
            self.fullscreen()
        else:
            #
            # Set the grid to maximze. Hopefully, this respects any docks,
            # sidebars and other reserved spaces. On window move-resize we
            # translate coordinates wrt geometry of this maximized window.
            #
            self.maximize()
            self.set_decorated(False)
            self.set_keep_above(True)
<<<<<<< HEAD

        self.oldcursorposition = (0, 0, 0, 0)
=======
>>>>>>> 806de1ac

        screen = self.get_screen()
        visual = screen.get_rgba_visual()
        if visual and screen.is_composited():
            self.set_visual(visual)
        else:
            raise RuntimeError('This application needs a compositor!')

        self.set_events(
            Gdk.EventMask.BUTTON_PRESS_MASK
            | Gdk.EventMask.BUTTON_RELEASE_MASK
            | Gdk.EventMask.BUTTON1_MOTION_MASK
            | Gdk.EventMask.POINTER_MOTION_MASK
            )

        self.set_app_paintable(True)
        self.connect('key-press-event',self.on_key_press)
        self.connect('button_press_event', self.on_mouse_press)
        self.connect('button_release_event', self.on_mouse_release)
        self.connect('motion_notify_event', self.on_mouse_move)
        self.connect('draw', self.on_draw_window)

        overlay = Gtk.Overlay()

        self.cursor = Gtk.DrawingArea()
        self.cursor.connect('draw', self.on_draw_cursor)
        overlay.add(self.cursor)

        self.grid = Gtk.DrawingArea()
        self.grid.connect('draw', self.on_draw_grid)
        overlay.add_overlay(self.grid)
        
        self.add(overlay)

    def on_draw_window(self, window, ctx):
        #
        # instead of waiting for the Gdk.Window and installing an
        # 'expose-event' signal handler there, just piggyback this
        # onto the 'draw' handler:
        #
        if self.wnck_window is None:
            xid = self.get_window().get_xid()
            # this may not work on the first 'draw' event...
            self.wnck_window = Wnck.Window.get(xid)
            if self.wnck_window is not None:
                if args.debug:
                    print(f'Grid window 0x{xid} is on screen, setting window type')
                self.wnck_window.set_window_type(Wnck.WindowType.UTILITY)
            elif args.debug:
                print(f'Could not get window by xid 0x{xid}')
        #
        # make window transparent without affecting child widgets
        #
        ctx.set_source_rgba(0, 0, 0, 0)
        ctx.set_operator(cairo.OPERATOR_SOURCE)
        ctx.paint()
        ctx.set_operator(cairo.OPERATOR_OVER)

    def on_draw_cursor(self, cursor, ctx):
        allocation = self.grid.get_allocation()
        cell_width = allocation.width // self.cols
        cell_height = allocation.height // self.rows

        if self.cursor_rect:
            ctx.set_source_rgba(*args.hi_color)
            ctx.rectangle(
                *self.cursor_rect.to_cairo(cell_width, cell_height)
                )
            ctx.fill()

    def on_draw_grid(self, area, ctx):
        allocation = area.get_allocation()
        width = allocation.width
        height = allocation.height

        ctx.set_source_rgba(*args.bg_color)
        ctx.rectangle(0, 0, width, height)
        ctx.fill()

        ctx.set_source_rgba(*args.grid_color)
        ctx.set_line_width(args.grid_thickness)
        ctx.set_line_join(cairo.LINE_JOIN_ROUND)

        for i in range(1, self.cols):
            x = i * width // self.cols
            ctx.move_to(x, 0)
            ctx.line_to(x, height-1)
            ctx.stroke()

        for i in range(1, self.rows):
            y = i * height // self.rows
            ctx.move_to(0, y)
            ctx.line_to(width-1, y)
            ctx.stroke()

    def on_key_press(self, widget, event):
        if event.keyval == Gdk.KEY_q or event.keyval == Gdk.KEY_Escape:
            if args.debug:
                print(f'Move-resize aborted by key press event {event.keyval}')
            if args.livepreview:
                self.active_window.set_geometry(
                    args.gravity,
                    Wnck.WindowMoveResizeMask.X
                    | Wnck.WindowMoveResizeMask.Y
                    | Wnck.WindowMoveResizeMask.WIDTH
                    | Wnck.WindowMoveResizeMask.HEIGHT,
                    self.originalgeometry[0],
                    self.originalgeometry[1],
                    self.originalgeometry[2],
                    self.originalgeometry[3]
                    )
            Gtk.main_quit()
            return True

    def on_mouse_press(self, widget, event):
        if event.button == 1:
            self.drag = True
            if args.debug:
                print(f'Dragging mode started')
            return True
        else:
            if args.debug:
                print(f'Move-resize aborted by mouse press event {event.button}')
            Gtk.main_quit()
            return True

    def on_mouse_release(self, widget, event):
        if event.button == 1:
            self.drag = False

            allocation = self.grid.get_allocation()
            cell_width = allocation.width // self.cols
            cell_height = allocation.height // self.rows

            (x, y, width, height) = self.cursor_rect.to_cairo(cell_width, cell_height)
            (grid_x, grid_y, grid_width, grid_height) = self.wnck_window.get_geometry()

            new_x = x + grid_x + args.offset[0]
            new_y = y + grid_y + args.offset[1]
            new_width = width + 2 * abs(args.offset[0])
            new_height = height + 2 * abs(args.offset[1])

            if args.debug:
                print('Compute new geometry and call Wnck.window.set_geometry()')
                print(f'  target geometry = {width}x{height}+{x}+{y}')
                print(f'  grid geometry = {grid_width}x{grid_height}+{grid_x}+{grid_y}')
                print(f'  offset = {args.offset}')
                print(f'  translated geometry = {new_width}x{new_height}+{new_x}+{new_y}')

            # if the window was maximized we need to unmaximize it before we try to resize it, otherwise the resize operation fails
            if self.window_was_maximized:
                print('unmaximizing before resizing!!!')
                self.active_window.unmaximize()

            self.active_window.set_geometry(
                args.gravity,
                Wnck.WindowMoveResizeMask.X
                | Wnck.WindowMoveResizeMask.Y
                | Wnck.WindowMoveResizeMask.WIDTH
                | Wnck.WindowMoveResizeMask.HEIGHT,
                new_x,
                new_y,
                new_width,
                new_height,
                )

            Gtk.main_quit()
            return True


    def on_mouse_move(self, widget, event):
        allocation = self.grid.get_allocation()
        cell_width = allocation.width // self.cols
        cell_height = allocation.height // self.rows

        if self.drag:
            self.cursor_rect.x2 = int(event.x / cell_width)
            self.cursor_rect.y2 = int(event.y / cell_height)
            
            (x, y, width, height) = self.cursor_rect.to_cairo(cell_width, cell_height)
            if args.livepreview and self.oldcursorposition != (x,y,width,height):
                print(f'cursor changed')
                self.oldcursorposition = (x,y,width,height)
                (grid_x, grid_y, grid_width, grid_height) = self.wnck_window.get_geometry()

                new_x = x + grid_x + args.offset[0]
                new_y = y + grid_y + args.offset[1]

                if args.debug:
                    print('Compute new geometry and call Wnck.window.set_geometry()')
                    print(f'  target geometry = {width}x{height}+{x}+{y}')
                    print(f'  grid geometry = {grid_width}x{grid_height}+{grid_x}+{grid_y}')
                    print(f'  offset = {args.offset}')
                    print(f'  translated geometry = {width}x{height}+{new_x}+{new_y}')

                self.active_window.set_geometry(
                    args.gravity,
                    Wnck.WindowMoveResizeMask.X
                    | Wnck.WindowMoveResizeMask.Y
                    | Wnck.WindowMoveResizeMask.WIDTH
                    | Wnck.WindowMoveResizeMask.HEIGHT,
                    new_x,
                    new_y,
                    width,
                    height,
                    )
        else:
            self.cursor_rect.x1 = self.cursor_rect.x2 = int(event.x / cell_width)
            self.cursor_rect.y1 = self.cursor_rect.y2 = int(event.y / cell_height)

        self.cursor.queue_draw()


def parse_color_spec(arg_string):
    color_spec = tuple(float(f) for f in arg_string.split(','))
    if len(color_spec) == 3:
        color_spec = (*color_spec, 1.0)
    if len(color_spec) != 4:
        raise ValueError(f'Invalid color specification "{arg_string}"')
    for f in color_spec:
        if f < 0 or f > 1:
            raise ValueError(f'Invalid color specification "{arg_string}"')
    return color_spec

#
# parse command line arguments
#
arg_parser = argparse.ArgumentParser(
    prog = progname,
    description = '',
    epilog = 'Specify color components as floats [0.0, 1.0], e.g.'
        ' "0.5,0.8,1.0,0.8" for\nlight sky blue with 80% opacity.\n\n'
        'Caveat: This tool uses RGBA visuals. Compositor needed.',
    formatter_class = argparse.RawDescriptionHelpFormatter,
    )
arg_parser.add_argument('-d', '--debug',
    dest='debug', action='store_true',
    help='generate debug output, lots of',
    )
arg_parser.add_argument('-v', '--version',
    action='version', version=f'This is {progname} version {version}.',
    help='print version information and terminate',
    )
arg_parser.add_argument('-w', '--window-gravity', '--gravity',
    dest='gravity', action='store',
    help='specify gravity for window geometry changes: "current", "northwest"'
        ' or "static", default is "current"',
    )
arg_parser.add_argument('-f', '--fullscreen',
    dest='fullscreen', action='store_true',
    help='use fullscreen mode instead of a maximized undecorated window',
    )
arg_parser.add_argument('-o', '--offset',
    dest='offset', action='store',
    help='add offset to target geometry: "x_offset,y_offset", can be negative',
    )
arg_parser.add_argument('-g', '--grid',
    dest='grid', action='store',
    help='specify grid as "columns,rows"',
    )
arg_parser.add_argument('-c', '--grid-color',
    dest='grid_color', action='store',
    help='grid color as "red,green,blue[,opacity]"',
    )
arg_parser.add_argument('-b', '--background-color', '--bg-color',
    dest='bg_color', action='store',
    help='background color as "red,green,blue[,opacity]"',
    )
arg_parser.add_argument('-l', '--hilight-color', '--hi-color',
    dest='hi_color', action='store',
    help='hilight color as "red,green,blue[,opacity]"',
    )
arg_parser.add_argument('-t', '--grid-thickness', 
    dest='grid_thickness', action='store',
    help='thickness of the lines of the grid lines in pixels'
    )
arg_parser.add_argument('-p', '--live-preview',
    dest='livepreview', action='store_true',
    help='show a live preview of how the window is resized, WARNING disable this if your X11 client does not respond well to rapid geometry changes'
    )

args = arg_parser.parse_args()

#
# parse grid specification
#
if args.grid is not None:
    args.grid = tuple(int(i) for i in args.grid.split(','))
else:
    args.grid = (16, 10)

#
# parse gravity specification
#
if args.gravity is not None:
    args.gravity = getattr(Wnck.WindowGravity, args.gravity.upper())
else:
    args.gravity = Wnck.WindowGravity.CURRENT

#
# parse color specifications
#
if args.grid_color is not None:
    args.grid_color = parse_color_spec(args.grid_color)
else:
    args.grid_color = (.0, .4, 1.0, .8)

if args.bg_color is not None:
    args.bg_color = parse_color_spec(args.bg_color)
else:
    args.bg_color = (.0, .0, .0, .2)

if args.hi_color is not None:
    args.hi_color = parse_color_spec(args.hi_color)
else:
    args.hi_color = (1.0, 1.0, 1.0, .3)

if args.grid_thickness is not None:
    args.grid_thickness = int(args.grid_thickness)
else:
    args.grid_thickness = 7

screen = Wnck.Screen.get_default()
screen.force_update()
active_window = screen.get_active_window()
if active_window is None:
    raise RuntimeError('Could not determine active window')

if args.debug:
    print(f'Active window is 0x{active_window.get_xid():x}')
    print(f'          name = "{active_window.get_name()}"')
    print(f'   class group = "{active_window.get_class_group_name()}"')
    print(f'          type = "{active_window.get_window_type()}"')
    print(f'      geometry = {active_window.get_geometry()}')
    print(f'clientgeometry = {active_window.get_client_window_geometry()}')
    print(f'clientgeometry equals window geometry = {active_window.get_client_window_geometry() == active_window.get_geometry()}')

# windows that have CSD enabled actually report that their client_window_geometry is the same as the full window_geometry, so only add the offset to those windows
if active_window.get_client_window_geometry() == active_window.get_geometry():
    #
    # parse offset specification
    #
    if args.offset is not None:
        args.offset = tuple(int(i) for i in args.offset.split(','))
    else:
        args.offset = (0, 0)
else:
    args.offset = (0, 0)


if active_window.get_window_type() != Wnck.WindowType.NORMAL:
    if args.debug:
        print('Window type is not Wnck.WindowType.NORMAL, terminating...')
    sys.exit(0)

window = GridLock(active_window, *args.grid)
window.show_all()
Gtk.main()

now = GdkX11.x11_get_server_time(
    GdkX11.X11Window.lookup_for_display(
        Gdk.Display.get_default(),
        GdkX11.x11_get_default_root_xwindow()
        )
    )
active_window.activate(now)<|MERGE_RESOLUTION|>--- conflicted
+++ resolved
@@ -76,11 +76,8 @@
         super().__init__(title='Gridlock')
 
         self.active_window = active_window
-<<<<<<< HEAD
         self.originalgeometry = active_window.get_geometry()
-=======
         self.window_was_maximized = active_window.is_maximized()
->>>>>>> 806de1ac
         self.cols = cols
         self.rows = rows
         self.drag = False
@@ -98,11 +95,8 @@
             self.maximize()
             self.set_decorated(False)
             self.set_keep_above(True)
-<<<<<<< HEAD
 
         self.oldcursorposition = (0, 0, 0, 0)
-=======
->>>>>>> 806de1ac
 
         screen = self.get_screen()
         visual = screen.get_rgba_visual()
